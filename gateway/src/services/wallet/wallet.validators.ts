--- conflicted
+++ resolved
@@ -7,6 +7,7 @@
   mkSelectingValidator,
 } from '../validators';
 import bs58 from 'bs58';
+const { fromBase64 } = require('@cosmjs/encoding');
 
 export const invalidEthPrivateKeyError: string =
   'The privateKey param is not a valid Ethereum private key (64 hexadecimal characters).';
@@ -16,6 +17,9 @@
 
 export const invalidNearPrivateKeyError: string =
   'The privateKey param is not a valid Near private key.';
+
+export const invalidCosmosPrivateKeyError: string =
+  'The privateKey param is not a valid Cosmos private key.';
 
 // test if a string matches the shape of an Ethereum private key
 export const isEthPrivateKey = (str: string): boolean => {
@@ -31,6 +35,10 @@
 export const isNearPrivateKey = (str: string): boolean => {
   const parts = str.split(':');
   return parts.length === 2;
+};
+
+export const isCosmosPrivateKey = (str: string): boolean => {
+  return fromBase64(str);
 };
 
 // given a request, look for a key called privateKey that is an Ethereum private key
@@ -63,15 +71,16 @@
       invalidNearPrivateKeyError,
       (val) => typeof val === 'string' && isNearPrivateKey(val)
     ),
+    cosmos: mkValidator(
+      'privateKey',
+      invalidCosmosPrivateKeyError,
+      (val) => typeof val === 'string' && isCosmosPrivateKey(val)
+    ),
   }
 );
 
 export const invalidChainError: string =
-<<<<<<< HEAD
-  'chain must be "ethereum", "solana", "avalanche", "cosmos" or "harmony"';
-=======
-  'chain must be "ethereum", "solana", "avalanche", "near" or "harmony"';
->>>>>>> 785f7059
+  'chain must be "ethereum", "solana", "avalanche", "near", "cosmos" or "harmony"';
 
 export const invalidNetworkError: string =
   'expected a string for the network key';
