--- conflicted
+++ resolved
@@ -44,11 +44,8 @@
     typeof val === 'string' &&
     (val === 'sushiswap' ||
       val === 'viperswap' ||
-<<<<<<< HEAD
+      val === 'defikingdoms' ||
       val === 'defira' ||
-=======
-      val === 'defikingdoms' ||
->>>>>>> 51efe47c
       isValidAddress(val))
 );
 
