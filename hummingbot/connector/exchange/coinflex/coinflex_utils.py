from decimal import Decimal
from typing import Any, Dict

from pydantic import Field, SecretStr

import hummingbot.connector.exchange.coinflex.coinflex_constants as CONSTANTS
from hummingbot.client.config.config_data_types import BaseConnectorConfigMap, ClientFieldData
from hummingbot.core.utils.tracking_nonce import get_tracking_nonce

CENTRALIZED = True
EXAMPLE_PAIR = "BTC-USD"
DEFAULT_FEES = [0.0, 0.08]


def get_new_client_order_id(is_buy: bool, trading_pair: str) -> str:
    """
    Creates a client order id for a new order
    :param is_buy: True if the order is a buy order, False otherwise
    :param trading_pair: the trading pair the order will be operating with
    :return: an identifier for the new order to be used in the client
    """
    side = "0" if is_buy else "1"
    return f"{CONSTANTS.HBOT_ORDER_ID_PREFIX}{side}{get_tracking_nonce()}"


def is_exchange_information_valid(exchange_info: Dict[str, Any]) -> bool:
    """
    Verifies if a trading pair is enabled to operate with based on its exchange information
    :param exchange_info: the exchange information for a trading pair
    :return: True if the trading pair is enabled, False otherwise
    """
    return exchange_info.get("type", None) == "SPOT"


def decimal_val_or_none(string_value: str):
    return Decimal(string_value) if string_value else None


class CoinflexConfigMap(BaseConnectorConfigMap):
    connector: str = Field(default="coinflex", client_data=None)
    coinflex_api_key: SecretStr = Field(
        default=...,
        client_data=ClientFieldData(
            prompt=lambda cm: "Enter your CoinFLEX API key",
            is_secure=True,
            is_connect_key=True,
            prompt_on_new=True,
        )
    )
    coinflex_api_secret: SecretStr = Field(
        default=...,
        client_data=ClientFieldData(
            prompt=lambda cm: "Enter your CoinFLEX API secret",
            is_secure=True,
            is_connect_key=True,
            prompt_on_new=True,
        )
    )

<<<<<<< HEAD
=======
    class Config:
        title = "coinflex"

>>>>>>> 4991a300

KEYS = CoinflexConfigMap.construct()

OTHER_DOMAINS = ["coinflex_test"]
OTHER_DOMAINS_PARAMETER = {"coinflex_test": "test"}
OTHER_DOMAINS_EXAMPLE_PAIR = {"coinflex_test": "BTC-USDT"}
OTHER_DOMAINS_DEFAULT_FEES = {"coinflex_test": [0.1, 0.1]}


class CoinflexTestConfigMap(BaseConnectorConfigMap):
    connector: str = Field(default="coinflex_test", client_data=None)
    coinflex_test_api_key: SecretStr = Field(
        default=...,
        client_data=ClientFieldData(
            prompt=lambda cm: "Enter your CoinFLEX Staging API key",
            is_secure=True,
            is_connect_key=True,
            prompt_on_new=True,
        )
    )
    coinflex_test_api_secret: SecretStr = Field(
        default=...,
        client_data=ClientFieldData(
            prompt=lambda cm: "Enter your CoinFLEX Staging API secret",
            is_secure=True,
            is_connect_key=True,
            prompt_on_new=True,
        )
    )

<<<<<<< HEAD
=======
    class Config:
        title = "coinflex_test"

>>>>>>> 4991a300

OTHER_DOMAINS_KEYS = {"coinflex_test": CoinflexTestConfigMap.construct()}<|MERGE_RESOLUTION|>--- conflicted
+++ resolved
@@ -57,12 +57,9 @@
         )
     )
 
-<<<<<<< HEAD
-=======
     class Config:
         title = "coinflex"
 
->>>>>>> 4991a300
 
 KEYS = CoinflexConfigMap.construct()
 
@@ -93,11 +90,8 @@
         )
     )
 
-<<<<<<< HEAD
-=======
     class Config:
         title = "coinflex_test"
 
->>>>>>> 4991a300
 
 OTHER_DOMAINS_KEYS = {"coinflex_test": CoinflexTestConfigMap.construct()}