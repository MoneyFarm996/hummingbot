import json
from contextlib import contextmanager
from typing import TYPE_CHECKING, Any, Dict, Generator, Optional

import aiohttp

from hummingbot.core.gateway.gateway_http_client import GatewayHttpClient

if TYPE_CHECKING:
    from hummingbot.client.hummingbot_application import HummingbotApplication


<<<<<<< HEAD
class Chain(Enum):
    ETHEREUM = 0
    AVALANCHE = 1
    POLYGON = 2
    SOLANA = 3

    @staticmethod
    def from_str(label: str) -> "Chain":
        label = label.lower()
        if label == "ethereum":
            return Chain.ETHEREUM
        elif label == "avalanche":
            return Chain.AVALANCHE
        elif label == "polygon":
            return Chain.POLYGON
        elif label == "solana":
            return Chain.SOLANA
        else:
            raise NotImplementedError

    @staticmethod
    def to_str(chain: "Chain") -> str:
        if chain == Chain.ETHEREUM:
            return "ethereum"
        if chain == Chain.POLYGON:
            return "polygon"
        elif chain == Chain.AVALANCHE:
            return "avalanche"
        elif chain == Chain.SOLANA:
            return "solana"
        else:
            raise NotImplementedError


=======
>>>>>>> 367c6049
@contextmanager
def begin_placeholder_mode(hb: "HummingbotApplication") -> Generator["HummingbotApplication", None, None]:
    hb.app.clear_input()
    hb.placeholder_mode = True
    hb.app.hide_input = True
    try:
        yield hb
    finally:
        hb.app.to_stop_config = False
        hb.placeholder_mode = False
        hb.app.hide_input = False
        hb.app.change_prompt(prompt=">>> ")


class GatewayChainApiManager:
    """
    Manage and test connections from gateway to chain urls.
    """

    async def _test_evm_node(self, chain: str, network: str, node_url: str) -> bool:
        """
        Verify that the node url is valid. If it is an empty string,
        ignore it, but let the user know they cannot connect to the node.
        """
        async with aiohttp.ClientSession() as tmp_client:
            headers = {"Content-Type": "application/json"}
            data = {
                "jsonrpc": "2.0",
                "id": 1,
                "method": "eth_blockNumber",
                "params": []
            }

            resp = await tmp_client.post(url=node_url,
                                         data=json.dumps(data),
                                         headers=headers)

            success = resp.status == 200
            if success:
                self.notify(f"Successfully pinged the node url for {chain}-{network}: {node_url}.")
            else:
                self.notify(f"Unable to successfully ping the node url for {chain}-{network}: {node_url}. Please try again (it may require an API key).")
            return success

<<<<<<< HEAD
    async def _test_sol_node(self, url_with_api_key: str) -> bool:
        """
        Verify that the Infura API Key is valid. If it is an empty string,
        ignore it, but let the user know they cannot connect to Solana.
        """
        async with aiohttp.ClientSession() as tmp_client:
            headers = {"Content-Type": "application/json"}
            data = {
                "jsonrpc": "2.0",
                "id": 1,
                "method": "getHealth"
            }

            resp = await tmp_client.post(
                url=url_with_api_key,
                data=json.dumps(data),
                headers=headers
            )

            success = resp.status == 200
            if success:
                self.notify("The API Key works.")
            else:
                self.notify("Error occurred verifying the API Key. Please check your API Key and try again.")

            return success

    async def _get_api_key(self, chain: Chain, required=False) -> Optional[str]:
=======
    async def _get_node_url(self, chain: str, network: str) -> Optional[str]:
>>>>>>> 367c6049
        """
        Get the node url from user input, then check that it is valid.
        """
        with begin_placeholder_mode(self):
            while True:
<<<<<<< HEAD
                if chain == Chain.ETHEREUM:
                    service = 'Infura'
                    chain_name = 'Ethereum'
                    service_url = 'infura.io'
                elif chain == Chain.POLYGON:
                    service = 'Moralis'
                    chain_name = 'Polygon'
                    service_url = 'moralis.io'
                elif chain == Chain.AVALANCHE:
                    service = 'Moralis'
                    chain_name = 'Avalanche'
                    service_url = 'moralis.io'
                elif chain == Chain.SOLANA:
                    service = 'Syndica'
                    chain_name = 'Solana'
                    service_url = 'syndica.io'
                else:
                    raise ValueError(f"Unrecognized chain: {chain}.")

                api_key: str = await self.app.prompt(prompt=f"Enter {service} API Key (required for {chain_name} node, "
                                                            f"if you do not have one, make an account at {service_url})"
                                                            f", otherwise configure gateway after creation:  >>> ")
=======
                node_url: str = await self.app.prompt(prompt=f"Enter a node url (with API key if necessary) for {chain}-{network}: >>> ")
>>>>>>> 367c6049

                self.app.clear_input()

                if self.app.to_stop_config:
                    self.app.to_stop_config = False
                    return None
                try:
<<<<<<< HEAD
                    api_key = api_key.strip()  # help check for an empty string which is valid input
                    if not required and (api_key is None or api_key == "" or api_key == "''" or api_key == "\"\""):
                        self.notify(f"Setting up gateway without an {chain_name} node.")
                        return None
                    else:
                        if chain == Chain.ETHEREUM:
                            api_url = f"https://mainnet.infura.io/v3/{api_key}"
                            success: bool = await self._test_evm_node(api_url)
                        if chain == Chain.POLYGON:
                            api_url = f"https://speedy-nodes-nyc.moralis.io/{api_key}/polygon/mainnet"
                            success: bool = await self._test_evm_node(api_url)
                        elif chain == Chain.AVALANCHE:
                            api_url = f"https://speedy-nodes-nyc.moralis.io/{api_key}/avalanche/mainnet"
                            success: bool = await self._test_evm_node(api_url)
                        elif chain == Chain.SOLANA:
                            api_url = f"https://solana-api.syndica.io/access-token/{api_key}/rpc"
                            success: bool = await self._test_sol_node(api_url)
                        else:
                            raise ValueError(f"Unrecognized chain: {chain}.")
                        if not success:
                            # the API key test was unsuccessful, try again
                            continue
                        return api_key
=======
                    node_url = node_url.strip()  # help check for an empty string which is valid input
                    # TODO: different behavior will be necessary for non-EVM nodes
                    success: bool = await self._test_evm_node(chain, network, node_url)
                    if not success:
                        # the node URL test was unsuccessful, try again
                        continue
                    return node_url
>>>>>>> 367c6049
                except Exception:
                    self.notify(f"Error occured when trying to ping the node URL: {node_url}.")
                    raise

    async def _test_node_url_from_gateway_config(self, chain: str, network: str) -> bool:
        """
        Check if gateway node URL for a chain and network works
        """
        config_dict: Dict[str, Any] = await GatewayHttpClient.get_instance().get_configuration()
        chain_config: Optional[Dict[str, Any]] = config_dict.get(chain)
        if chain_config is not None:
            networks: Optional[Dict[str, Any]] = chain_config.get("networks")
            if networks is not None:
                network_config: Optional[Dict[str, Any]] = networks.get(network)
                if network_config is not None:
                    node_url: Optional[str] = network_config.get("nodeURL")
                    if node_url is not None:
                        return await self._test_evm_node(chain, network, node_url)
                    else:
                        self.notify(f"{chain}.networks.{network}.nodeURL was not found in the gateway config.")
                        return False
                else:
                    self.notify(f"{chain}.networks.{network} was not found in the gateway config.")
                    return False
            else:
                self.notify(f"{chain}.networks was not found in the gateway config.")
                return False
        else:
            self.notify(f"{chain} was not found in the gateway config.")
            return False

    @staticmethod
    async def _update_gateway_chain_network_node_url(chain: str, network: str, node_url: str):
        """
        Update a chain and network's node URL in gateway
        """
        await GatewayHttpClient.get_instance().update_config(f"{chain}.networks.{network}.nodeURL", node_url)<|MERGE_RESOLUTION|>--- conflicted
+++ resolved
@@ -4,49 +4,13 @@
 
 import aiohttp
 
+from hummingbot.connector.gateway.clob.clob_types import Chain
 from hummingbot.core.gateway.gateway_http_client import GatewayHttpClient
 
 if TYPE_CHECKING:
     from hummingbot.client.hummingbot_application import HummingbotApplication
 
 
-<<<<<<< HEAD
-class Chain(Enum):
-    ETHEREUM = 0
-    AVALANCHE = 1
-    POLYGON = 2
-    SOLANA = 3
-
-    @staticmethod
-    def from_str(label: str) -> "Chain":
-        label = label.lower()
-        if label == "ethereum":
-            return Chain.ETHEREUM
-        elif label == "avalanche":
-            return Chain.AVALANCHE
-        elif label == "polygon":
-            return Chain.POLYGON
-        elif label == "solana":
-            return Chain.SOLANA
-        else:
-            raise NotImplementedError
-
-    @staticmethod
-    def to_str(chain: "Chain") -> str:
-        if chain == Chain.ETHEREUM:
-            return "ethereum"
-        if chain == Chain.POLYGON:
-            return "polygon"
-        elif chain == Chain.AVALANCHE:
-            return "avalanche"
-        elif chain == Chain.SOLANA:
-            return "solana"
-        else:
-            raise NotImplementedError
-
-
-=======
->>>>>>> 367c6049
 @contextmanager
 def begin_placeholder_mode(hb: "HummingbotApplication") -> Generator["HummingbotApplication", None, None]:
     hb.app.clear_input()
@@ -91,8 +55,7 @@
                 self.notify(f"Unable to successfully ping the node url for {chain}-{network}: {node_url}. Please try again (it may require an API key).")
             return success
 
-<<<<<<< HEAD
-    async def _test_sol_node(self, url_with_api_key: str) -> bool:
+    async def _test_sol_node(self, chain: str, network: str, node_url: str) -> bool:
         """
         Verify that the Infura API Key is valid. If it is an empty string,
         ignore it, but let the user know they cannot connect to Solana.
@@ -106,54 +69,26 @@
             }
 
             resp = await tmp_client.post(
-                url=url_with_api_key,
+                url=node_url,
                 data=json.dumps(data),
                 headers=headers
             )
 
             success = resp.status == 200
             if success:
-                self.notify("The API Key works.")
+                self.notify(f"Successfully pinged the node url for {chain}-{network}: {node_url}.")
             else:
-                self.notify("Error occurred verifying the API Key. Please check your API Key and try again.")
-
+                self.notify(
+                    f"Unable to successfully ping the node url for {chain}-{network}: {node_url}. Please try again (it may require an API key).")
             return success
 
-    async def _get_api_key(self, chain: Chain, required=False) -> Optional[str]:
-=======
     async def _get_node_url(self, chain: str, network: str) -> Optional[str]:
->>>>>>> 367c6049
         """
         Get the node url from user input, then check that it is valid.
         """
         with begin_placeholder_mode(self):
             while True:
-<<<<<<< HEAD
-                if chain == Chain.ETHEREUM:
-                    service = 'Infura'
-                    chain_name = 'Ethereum'
-                    service_url = 'infura.io'
-                elif chain == Chain.POLYGON:
-                    service = 'Moralis'
-                    chain_name = 'Polygon'
-                    service_url = 'moralis.io'
-                elif chain == Chain.AVALANCHE:
-                    service = 'Moralis'
-                    chain_name = 'Avalanche'
-                    service_url = 'moralis.io'
-                elif chain == Chain.SOLANA:
-                    service = 'Syndica'
-                    chain_name = 'Solana'
-                    service_url = 'syndica.io'
-                else:
-                    raise ValueError(f"Unrecognized chain: {chain}.")
-
-                api_key: str = await self.app.prompt(prompt=f"Enter {service} API Key (required for {chain_name} node, "
-                                                            f"if you do not have one, make an account at {service_url})"
-                                                            f", otherwise configure gateway after creation:  >>> ")
-=======
                 node_url: str = await self.app.prompt(prompt=f"Enter a node url (with API key if necessary) for {chain}-{network}: >>> ")
->>>>>>> 367c6049
 
                 self.app.clear_input()
 
@@ -161,39 +96,15 @@
                     self.app.to_stop_config = False
                     return None
                 try:
-<<<<<<< HEAD
-                    api_key = api_key.strip()  # help check for an empty string which is valid input
-                    if not required and (api_key is None or api_key == "" or api_key == "''" or api_key == "\"\""):
-                        self.notify(f"Setting up gateway without an {chain_name} node.")
-                        return None
+                    node_url = node_url.strip()  # help check for an empty string which is valid input
+                    if Chain.SOLANA.chain == chain:
+                        success: bool = await self._test_sol_node(chain, network, node_url)
                     else:
-                        if chain == Chain.ETHEREUM:
-                            api_url = f"https://mainnet.infura.io/v3/{api_key}"
-                            success: bool = await self._test_evm_node(api_url)
-                        if chain == Chain.POLYGON:
-                            api_url = f"https://speedy-nodes-nyc.moralis.io/{api_key}/polygon/mainnet"
-                            success: bool = await self._test_evm_node(api_url)
-                        elif chain == Chain.AVALANCHE:
-                            api_url = f"https://speedy-nodes-nyc.moralis.io/{api_key}/avalanche/mainnet"
-                            success: bool = await self._test_evm_node(api_url)
-                        elif chain == Chain.SOLANA:
-                            api_url = f"https://solana-api.syndica.io/access-token/{api_key}/rpc"
-                            success: bool = await self._test_sol_node(api_url)
-                        else:
-                            raise ValueError(f"Unrecognized chain: {chain}.")
-                        if not success:
-                            # the API key test was unsuccessful, try again
-                            continue
-                        return api_key
-=======
-                    node_url = node_url.strip()  # help check for an empty string which is valid input
-                    # TODO: different behavior will be necessary for non-EVM nodes
-                    success: bool = await self._test_evm_node(chain, network, node_url)
+                        success: bool = await self._test_evm_node(chain, network, node_url)
                     if not success:
                         # the node URL test was unsuccessful, try again
                         continue
                     return node_url
->>>>>>> 367c6049
                 except Exception:
                     self.notify(f"Error occured when trying to ping the node URL: {node_url}.")
                     raise
