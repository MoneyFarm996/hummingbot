--- conflicted
+++ resolved
@@ -10,12 +10,7 @@
 
 import pandas as pd
 import psutil
-<<<<<<< HEAD
-import tabulate
-
-=======
 from tabulate import tabulate
->>>>>>> 4d17bed9
 
 from hummingbot.client.config.global_config_map import global_config_map
 from hummingbot.client.performance import PerformanceMetrics
