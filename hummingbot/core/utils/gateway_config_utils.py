--- conflicted
+++ resolved
@@ -3,20 +3,17 @@
 
 import pandas as pd
 
-<<<<<<< HEAD
-native_tokens = {"ethereum": "ETH", "avalanche": "AVAX", "solana": "SOL", "polygon": "MATIC", "harmony": "ONE", "near": "NEAR"}
-=======
 native_tokens = {
     "ethereum": "ETH",
     "avalanche": "AVAX",
     "solana": "SOL",
     "polygon": "MATIC",
     "harmony": "ONE",
-    "cronos": "CRO"
+    "cronos": "CRO",
+    "near": "NEAR"
 }
 
 SUPPORTED_CHAINS = set(native_tokens.keys())
->>>>>>> 9d8c3661
 
 
 def flatten(items):
